--- conflicted
+++ resolved
@@ -172,11 +172,7 @@
                 if len(failed_files) > 0:
                     logger.info("以下文件未能成功加载：")
                     for file in failed_files:
-<<<<<<< HEAD
-                        print(file, end="\n")
-=======
                         logger.info(file, end="\n")
->>>>>>> 55504fcd
 
         else:
             docs = []
@@ -197,13 +193,8 @@
             else:
                 if not vs_path:
                     vs_path = os.path.join(VS_ROOT_PATH,
-<<<<<<< HEAD
                                            f"""{"".join(lazy_pinyin(os.path.splitext(file)[0]))}_FAISS_{datetime.datetime.now().strftime("%Y%m%d_%H%M%S")}""")
-                vector_store = FAISS.from_documents(docs, self.embeddings)
-=======
-                                           f"""{os.path.splitext(file)[0]}_FAISS_{datetime.datetime.now().strftime("%Y%m%d_%H%M%S")}""")
-                vector_store = FAISS.from_documents(docs, self.embeddings)  ##docs 为Document列表
->>>>>>> 55504fcd
+                vector_store = FAISS.from_documents(docs, self.embeddings)  # docs 为Document列表
                 torch_gc()
 
             vector_store.save_local(vs_path)

--- conflicted
+++ resolved
@@ -251,11 +251,7 @@
 - [x] VUE 前端
 
 ## 项目交流群
-<<<<<<< HEAD
-<img src="img/qr_code_36.jpg" alt="二维码" width="300" height="300" />
-=======
 <img src="img/qr_code_39.jpg" alt="二维码" width="300" height="300" />
->>>>>>> 80ecc080
 
 
 🎉 langchain-ChatGLM 项目微信交流群，如果你也对本项目感兴趣，欢迎加入群聊参与讨论交流。